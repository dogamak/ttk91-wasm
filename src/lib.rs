mod utils;

use wasm_bindgen::prelude::*;
use ttk91::{
    symbolic::Program,
    emulator::{Emulator, BalloonMemory, Memory, TestIo, InputOutput},
    event::{Event, EventListener},
};

use serde_json::json;
use std::collections::HashMap;
use std::sync::Mutex;
use std::rc::Rc;

// When the `wee_alloc` feature is enabled, use `wee_alloc` as the global
// allocator.
#[cfg(feature = "wee_alloc")]
#[global_allocator]
static ALLOC: wee_alloc::WeeAlloc = wee_alloc::WeeAlloc::INIT;

#[wasm_bindgen]
pub fn init_panic_hook() {
    console_error_panic_hook::set_once();
}

#[wasm_bindgen]
pub struct ParseError {
    pub line: usize,
    pub column: usize,
}

#[wasm_bindgen]
pub struct SymbolicProgram {
    program: ttk91::symbolic::Program,
}

#[wasm_bindgen]
pub fn parse(assembly: &str) -> Result<SymbolicProgram, JsValue> {
    ttk91::symbolic::Program::parse(assembly)
        .map(|program| SymbolicProgram { program })
        .map_err(|err| {
            let err = err.verbose(assembly);
            JsValue::from_serde(&json!({
                "error": err.to_string(),
                "line": err.line,
                "column": err.column,
            })).unwrap()
        })
        //(err.verbose(assembly).line as u32).into())
}

struct QueueIO {
    input: Vec<i32>,
    output: Vec<i32>, 
    calls: Vec<u16>,
}

impl InputOutput for QueueIO {
    fn input(&mut self, _device: u16) -> i32 {
        self.input.remove(0)
    }

    fn output(&mut self, _device: u16, data: i32) {
        self.output.push(data);
    }

    fn supervisor_call(&mut self, code: u16) {
        self.calls.push(code);
    }
}

impl QueueIO {
    fn new() -> QueueIO {
        QueueIO {
            output: Vec::new(),
            input: Vec::new(),
            calls: Vec::new(),
        }
    }
}

#[wasm_bindgen]
pub struct Output {
    output: Vec<i32>,
    calls: Vec<u16>,
    pub line: u32,
}

#[wasm_bindgen]
impl Output {
    pub fn output(&self) -> js_sys::Int32Array {
        unsafe {
            js_sys::Int32Array::view(self.output.as_slice())
        }
    }

    pub fn calls(&self) -> js_sys::Uint16Array {
        unsafe {
            js_sys::Uint16Array::view(self.calls.as_slice())
        }
    }
}

#[derive(Clone)]
struct EventRelay {
    listeners: Rc<Mutex<HashMap<String, Vec<js_sys::Function>>>>,
    universal: Rc<Mutex<Vec<js_sys::Function>>>,
}

impl EventRelay {
    fn new() -> EventRelay {
        EventRelay {
            listeners: Rc::new(Mutex::new(HashMap::new())),
            universal: Rc::new(Mutex::new(Vec::new())),
        }
    }

    fn add_listener(&mut self, event: String, listener: js_sys::Function) {
        if event == "*" {
            self.universal
                .lock()
                .unwrap()
                .push(listener);
        } else {
            self.listeners
                .lock()
                .unwrap()
                .entry(event)
                .or_default()
                .push(listener);
        }
    }
}

impl EventListener for EventRelay {
    fn event(&mut self, event: &Event) {
        let name = match event {
            Event::SupervisorCall { .. } => "supervisor-call",
            Event::MemoryChange { .. } => "memory-change",
            Event::RegisterChange { .. } => "register-change",
            Event::Output { .. } => "output",
        };

        let universal = self.universal.lock().unwrap();
        let listeners = self.listeners.lock().unwrap();

        let listeners = listeners
            .get(name)
            .map(Vec::as_slice)
            .unwrap_or(&[])
            .iter()
            .chain(universal.iter());

        let object = match event {
            Event::SupervisorCall { code } => json!({
                "code": code
            }),
            Event::MemoryChange { address, data } => json!({
                "address": address,
                "data": data,
            }),
            Event::RegisterChange { register, data } => json!({
                "register": register.index(),
                "data": data,
            }),
            Event::Output { device, data } => json!({
                "device": device,
                "data": data,
            }),
        };

        let object = json!({
            "type": name,
            "payload": object,
        });

        let object = JsValue::from_serde(&object).unwrap();

        for listener in listeners {
            listener.call1(&JsValue::NULL, &object).unwrap();
        }
    }
}

#[wasm_bindgen]
pub struct WasmEmulator {
<<<<<<< HEAD
    emulator: Emulator<BalloonMemory, QueueIO>,
=======
    emulator: Emulator<Vec<i32>, QueueIO>,
>>>>>>> 8aeb86ea
    source_map: HashMap<u16, usize>,
    relay: EventRelay,
}

#[wasm_bindgen]
impl WasmEmulator {
    pub fn registers(&self) -> Vec<i32> {
        self.emulator.context.r.to_vec()
    }

    pub fn add_listener(&mut self, event: String, listener: js_sys::Function) {
        self.relay.add_listener(event, listener);
    }

    pub fn step(&mut self) -> Output {
        self.emulator.step().unwrap();

        let output = self.emulator.io.output.clone();
        let calls = self.emulator.io.calls.clone();

        let line = self.source_map.get(&(self.emulator.context.pc)).unwrap_or(&0);

        Output {
            output,
            calls,
            line: *line as u32,
        }
    }

    pub fn stack_pointer(&self) -> u16 {
        self.emulator.context.r[7] as u16
    }

    pub fn read_address(&mut self, addr: u16) -> i32 {
        self.emulator.memory.get_data(addr).unwrap()
    }
}

#[wasm_bindgen]
pub fn create_emulator(asm: &str) -> WasmEmulator {
    let program = Program::parse(asm).unwrap();
    let result = program.compile_sourcemap();
    let memory = BalloonMemory::new(result.compiled);
    let relay = EventRelay::new();

    let mut emulator = Emulator::new(memory, QueueIO::new())
        .unwrap();

<<<<<<< HEAD
    emulator.add_listener(relay.clone());
=======
    let emulator = Emulator::new(memory, QueueIO::new())
        .unwrap();
>>>>>>> 8aeb86ea

    WasmEmulator {
        emulator,
        source_map: result.source_map,
        relay,
    }
}

#[wasm_bindgen]
pub fn execute(asm: &str) -> Vec<i32> {
    let program = Program::parse(asm).unwrap();
    let compiled = program.compile();
    let memory = compiled.to_words();

    let mut io = TestIo::new();

<<<<<<< HEAD
    let mut emulator = Emulator::new(memory, &mut io).unwrap();
=======
    let mut emulator = Emulator::new(memory, &mut io)
        .unwrap();
>>>>>>> 8aeb86ea

    emulator.run().unwrap();

    io.into_output()
}
<|MERGE_RESOLUTION|>--- conflicted
+++ resolved
@@ -184,11 +184,7 @@
 
 #[wasm_bindgen]
 pub struct WasmEmulator {
-<<<<<<< HEAD
     emulator: Emulator<BalloonMemory, QueueIO>,
-=======
-    emulator: Emulator<Vec<i32>, QueueIO>,
->>>>>>> 8aeb86ea
     source_map: HashMap<u16, usize>,
     relay: EventRelay,
 }
@@ -237,12 +233,7 @@
     let mut emulator = Emulator::new(memory, QueueIO::new())
         .unwrap();
 
-<<<<<<< HEAD
     emulator.add_listener(relay.clone());
-=======
-    let emulator = Emulator::new(memory, QueueIO::new())
-        .unwrap();
->>>>>>> 8aeb86ea
 
     WasmEmulator {
         emulator,
@@ -259,12 +250,8 @@
 
     let mut io = TestIo::new();
 
-<<<<<<< HEAD
-    let mut emulator = Emulator::new(memory, &mut io).unwrap();
-=======
     let mut emulator = Emulator::new(memory, &mut io)
         .unwrap();
->>>>>>> 8aeb86ea
 
     emulator.run().unwrap();
 
